--- conflicted
+++ resolved
@@ -100,10 +100,7 @@
 
 #: Approximate number of pixels for mask dilation. This will help ensure that an identified object is completely covered
 #: by the corresponding mask. Set `mask_dilation_pixels = 0` to disable mask dilation.
-<<<<<<< HEAD
-=======
 #: Default: 4
->>>>>>> f3b7986c
 mask_dilation_pixels = 4
 
 # ===============================================================
@@ -118,10 +115,7 @@
 #: Blurring coefficient [1-100] which specifies the degree of blurring to apply within the
 #: mask. When this parameter is specified, the image will be blurred, and not masked with a
 #: specific color. Set `blur = None` to disable blurring, and use colored masks instead.
-<<<<<<< HEAD
-=======
 #: Default: 15
->>>>>>> f3b7986c
 blur = 15
 
 #: Convert the image to grayscale before blurring? (Ignored if blurring is disabled)
